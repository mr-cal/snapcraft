--- conflicted
+++ resolved
@@ -3,9 +3,7 @@
 requires-python = ">=3.12"
 resolution-markers = [
     "python_full_version >= '3.13'",
-    "python_full_version == '3.12.*'",
-    "python_full_version == '3.11.*'",
-    "python_full_version < '3.11'",
+    "python_full_version < '3.13'",
 ]
 conflicts = [[
     { package = "snapcraft", group = "dev-jammy" },
@@ -87,19 +85,12 @@
 name = "astroid"
 version = "3.3.9"
 source = { registry = "https://pypi.org/simple" }
-<<<<<<< HEAD
-=======
-dependencies = [
-    { name = "typing-extensions", marker = "python_full_version < '3.11'" },
-]
->>>>>>> e5aea09b
 sdist = { url = "https://files.pythonhosted.org/packages/39/33/536530122a22a7504b159bccaf30a1f76aa19d23028bd8b5009eb9b2efea/astroid-3.3.9.tar.gz", hash = "sha256:622cc8e3048684aa42c820d9d218978021c3c3d174fb03a9f0d615921744f550", size = 398731 }
 wheels = [
     { url = "https://files.pythonhosted.org/packages/de/80/c749efbd8eef5ea77c7d6f1956e8fbfb51963b7f93ef79647afd4d9886e3/astroid-3.3.9-py3-none-any.whl", hash = "sha256:d05bfd0acba96a7bd43e222828b7d9bc1e138aaeb0649707908d3702a9831248", size = 275339 },
 ]
 
 [[package]]
-<<<<<<< HEAD
 name = "attrs"
 version = "25.3.0"
 source = { registry = "https://pypi.org/simple" }
@@ -109,8 +100,6 @@
 ]
 
 [[package]]
-=======
->>>>>>> e5aea09b
 name = "autodocsumm"
 version = "0.2.14"
 source = { registry = "https://pypi.org/simple" }
@@ -613,7 +602,6 @@
 ]
 
 [[package]]
-<<<<<<< HEAD
 name = "distro"
 version = "1.9.0"
 source = { registry = "https://pypi.org/simple" }
@@ -623,8 +611,6 @@
 ]
 
 [[package]]
-=======
->>>>>>> e5aea09b
 name = "docutils"
 version = "0.19"
 source = { registry = "https://pypi.org/simple" }
@@ -676,20 +662,6 @@
 sdist = { url = "https://files.pythonhosted.org/packages/58/16/3f2a0bb700ad65ac9663262905a025917c020a3f92f014d2ba8964b4602c/flake8-7.1.2.tar.gz", hash = "sha256:c586ffd0b41540951ae41af572e6790dbd49fc12b3aa2541685d253d9bd504bd", size = 48119 }
 wheels = [
     { url = "https://files.pythonhosted.org/packages/35/f8/08d37b2cd89da306e3520bd27f8a85692122b42b56c0c2c3784ff09c022f/flake8-7.1.2-py2.py3-none-any.whl", hash = "sha256:1cbc62e65536f65e6d754dfe6f1bada7f5cf392d6f5db3c2b85892466c3e7c1a", size = 57745 },
-]
-
-[[package]]
-name = "flake8"
-version = "7.2.0"
-source = { registry = "https://pypi.org/simple" }
-dependencies = [
-    { name = "mccabe" },
-    { name = "pycodestyle" },
-    { name = "pyflakes" },
-]
-sdist = { url = "https://files.pythonhosted.org/packages/e7/c4/5842fc9fc94584c455543540af62fd9900faade32511fab650e9891ec225/flake8-7.2.0.tar.gz", hash = "sha256:fa558ae3f6f7dbf2b4f22663e5343b6b6023620461f8d4ff2019ef4b5ee70426", size = 48177 }
-wheels = [
-    { url = "https://files.pythonhosted.org/packages/83/5c/0627be4c9976d56b1217cb5187b7504e7fd7d3503f8bfd312a04077bd4f7/flake8-7.2.0-py2.py3-none-any.whl", hash = "sha256:93b92ba5bdb60754a6da14fa3b93a9361fd00a59632ada61fd7b130436c40343", size = 57786 },
 ]
 
 [[package]]
@@ -833,14 +805,7 @@
 name = "iniconfig"
 version = "2.1.0"
 source = { registry = "https://pypi.org/simple" }
-<<<<<<< HEAD
 sdist = { url = "https://files.pythonhosted.org/packages/f2/97/ebf4da567aa6827c909642694d71c9fcf53e5b504f2d96afea02718862f3/iniconfig-2.1.0.tar.gz", hash = "sha256:3abbd2e30b36733fee78f9c7f7308f2d0050e88f0087fd25c2645f63c773e1c7", size = 4793 }
-=======
-dependencies = [
-    { name = "zipp", marker = "python_full_version < '3.13'" },
-]
-sdist = { url = "https://files.pythonhosted.org/packages/33/08/c1395a292bb23fd03bdf572a1357c5a733d3eecbab877641ceacab23db6e/importlib_metadata-8.6.1.tar.gz", hash = "sha256:310b41d755445d74569f993ccfc22838295d9fe005425094fad953d7f15c8580", size = 55767 }
->>>>>>> e5aea09b
 wheels = [
     { url = "https://files.pythonhosted.org/packages/2c/e1/e6716421ea10d38022b952c159d5161ca1193197fb744506875fbb87ea7b/iniconfig-2.1.0-py3-none-any.whl", hash = "sha256:9deba5723312380e77435581c6bf4935c94cbfab9b1ed33ef8d238ea168eb760", size = 6050 },
 ]
@@ -855,22 +820,8 @@
 ]
 
 [[package]]
-<<<<<<< HEAD
 name = "jaraco-classes"
 version = "3.4.0"
-=======
-name = "isort"
-version = "6.0.1"
-source = { registry = "https://pypi.org/simple" }
-sdist = { url = "https://files.pythonhosted.org/packages/b8/21/1e2a441f74a653a144224d7d21afe8f4169e6c7c20bb13aec3a2dc3815e0/isort-6.0.1.tar.gz", hash = "sha256:1cb5df28dfbc742e490c5e41bad6da41b805b0a8be7bc93cd0fb2a8a890ac450", size = 821955 }
-wheels = [
-    { url = "https://files.pythonhosted.org/packages/c1/11/114d0a5f4dabbdcedc1125dee0888514c3c3b16d3e9facad87ed96fad97c/isort-6.0.1-py3-none-any.whl", hash = "sha256:2dc5d7f65c9678d94c88dfc29161a320eec67328bc97aad576874cb4be1e9615", size = 94186 },
-]
-
-[[package]]
-name = "jinja2"
-version = "3.1.5"
->>>>>>> e5aea09b
 source = { registry = "https://pypi.org/simple" }
 dependencies = [
     { name = "more-itertools" },
@@ -1411,7 +1362,6 @@
 ]
 
 [[package]]
-<<<<<<< HEAD
 name = "progressbar"
 version = "2.5"
 source = { registry = "https://pypi.org/simple" }
@@ -1492,14 +1442,6 @@
 sdist = { url = "https://files.pythonhosted.org/packages/1d/b2/31537cf4b1ca988837256c910a668b553fceb8f069bedc4b1c826024b52c/pycparser-2.22.tar.gz", hash = "sha256:491c8be9c040f5390f5bf44a5b07752bd07f56edf992381b05c701439eec10f6", size = 172736 }
 wheels = [
     { url = "https://files.pythonhosted.org/packages/13/a3/a812df4e2dd5696d1f351d58b8fe16a405b234ad2886a0dab9183fb78109/pycparser-2.22-py3-none-any.whl", hash = "sha256:c3702b6d3dd8c7abc1afa565d7e63d53a1d0bd86cdc24edd75470f4de499cfcc", size = 117552 },
-=======
-name = "pycodestyle"
-version = "2.13.0"
-source = { registry = "https://pypi.org/simple" }
-sdist = { url = "https://files.pythonhosted.org/packages/04/6e/1f4a62078e4d95d82367f24e685aef3a672abfd27d1a868068fed4ed2254/pycodestyle-2.13.0.tar.gz", hash = "sha256:c8415bf09abe81d9c7f872502a6eee881fbe85d8763dd5b9924bb0a01d67efae", size = 39312 }
-wheels = [
-    { url = "https://files.pythonhosted.org/packages/07/be/b00116df1bfb3e0bb5b45e29d604799f7b91dd861637e4d448b4e09e6a3e/pycodestyle-2.13.0-py2.py3-none-any.whl", hash = "sha256:35863c5974a271c7a726ed228a14a4f6daf49df369d8c50cd9a6f58a5e143ba9", size = 31424 },
->>>>>>> e5aea09b
 ]
 
 [[package]]
@@ -1605,15 +1547,6 @@
 ]
 
 [[package]]
-name = "pyflakes"
-version = "3.3.2"
-source = { registry = "https://pypi.org/simple" }
-sdist = { url = "https://files.pythonhosted.org/packages/af/cc/1df338bd7ed1fa7c317081dcf29bf2f01266603b301e6858856d346a12b3/pyflakes-3.3.2.tar.gz", hash = "sha256:6dfd61d87b97fba5dcfaaf781171ac16be16453be6d816147989e7f6e6a9576b", size = 64175 }
-wheels = [
-    { url = "https://files.pythonhosted.org/packages/15/40/b293a4fa769f3b02ab9e387c707c4cbdc34f073f945de0386107d4e669e6/pyflakes-3.3.2-py2.py3-none-any.whl", hash = "sha256:5039c8339cbb1944045f4ee5466908906180f13cc99cc9949348d10f82a5c32a", size = 63164 },
-]
-
-[[package]]
 name = "pygments"
 version = "2.19.1"
 source = { registry = "https://pypi.org/simple" }
@@ -1623,32 +1556,8 @@
 ]
 
 [[package]]
-<<<<<<< HEAD
 name = "pyinstaller"
 version = "6.12.0"
-=======
-name = "pylint"
-version = "3.3.6"
-source = { registry = "https://pypi.org/simple" }
-dependencies = [
-    { name = "astroid" },
-    { name = "colorama", marker = "sys_platform == 'win32'" },
-    { name = "dill" },
-    { name = "isort" },
-    { name = "mccabe" },
-    { name = "platformdirs" },
-    { name = "tomli", marker = "python_full_version < '3.11'" },
-    { name = "tomlkit" },
-]
-sdist = { url = "https://files.pythonhosted.org/packages/69/a7/113d02340afb9dcbb0c8b25454e9538cd08f0ebf3e510df4ed916caa1a89/pylint-3.3.6.tar.gz", hash = "sha256:b634a041aac33706d56a0d217e6587228c66427e20ec21a019bc4cdee48c040a", size = 1519586 }
-wheels = [
-    { url = "https://files.pythonhosted.org/packages/31/21/9537fc94aee9ec7316a230a49895266cf02d78aa29b0a2efbc39566e0935/pylint-3.3.6-py3-none-any.whl", hash = "sha256:8b7c2d3e86ae3f94fb27703d521dd0b9b6b378775991f504d7c3a6275aa0a6a6", size = 522462 },
-]
-
-[[package]]
-name = "pyproject-hooks"
-version = "1.2.0"
->>>>>>> e5aea09b
 source = { registry = "https://pypi.org/simple" }
 dependencies = [
     { name = "altgraph" },
@@ -2301,7 +2210,6 @@
 dev = [
     { name = "coverage" },
     { name = "fixtures" },
-    { name = "flake8" },
     { name = "mccabe" },
     { name = "pexpect" },
     { name = "pip" },
@@ -2309,7 +2217,6 @@
     { name = "pyflakes" },
     { name = "pyftpdlib" },
     { name = "pyinstaller", marker = "sys_platform == 'win32' or (extra == 'group-9-snapcraft-dev-jammy' and extra == 'group-9-snapcraft-dev-noble') or (extra == 'group-9-snapcraft-dev-jammy' and extra == 'group-9-snapcraft-dev-oracular') or (extra == 'group-9-snapcraft-dev-jammy' and extra == 'group-9-snapcraft-dev-plucky') or (extra == 'group-9-snapcraft-dev-noble' and extra == 'group-9-snapcraft-dev-oracular') or (extra == 'group-9-snapcraft-dev-noble' and extra == 'group-9-snapcraft-dev-plucky') or (extra == 'group-9-snapcraft-dev-oracular' and extra == 'group-9-snapcraft-dev-plucky')" },
-    { name = "pylint" },
     { name = "pymacaroons" },
     { name = "pyramid" },
     { name = "pytest" },
@@ -2351,6 +2258,10 @@
     { name = "types-simplejson" },
     { name = "types-tabulate" },
     { name = "types-toml" },
+]
+tics = [
+    { name = "flake8" },
+    { name = "pylint" },
 ]
 types = [
     { name = "mypy" },
@@ -2410,7 +2321,6 @@
 dev = [
     { name = "coverage", extras = ["toml"] },
     { name = "fixtures" },
-    { name = "flake8" },
     { name = "mccabe" },
     { name = "pexpect" },
     { name = "pip" },
@@ -2418,7 +2328,6 @@
     { name = "pyflakes" },
     { name = "pyftpdlib" },
     { name = "pyinstaller", marker = "sys_platform == 'win32'" },
-    { name = "pylint" },
     { name = "pymacaroons" },
     { name = "pyramid" },
     { name = "pytest" },
@@ -2452,6 +2361,10 @@
     { name = "types-simplejson" },
     { name = "types-tabulate" },
     { name = "types-toml" },
+]
+tics = [
+    { name = "flake8" },
+    { name = "pylint" },
 ]
 types = [
     { name = "mypy" },
@@ -2807,21 +2720,9 @@
 dependencies = [
     { name = "anyio" },
 ]
-<<<<<<< HEAD
 sdist = { url = "https://files.pythonhosted.org/packages/04/1b/52b27f2e13ceedc79a908e29eac426a63465a1a01248e5f24aa36a62aeb3/starlette-0.46.1.tar.gz", hash = "sha256:3c88d58ee4bd1bb807c0d1acb381838afc7752f9ddaec81bbe4383611d833230", size = 2580102 }
 wheels = [
     { url = "https://files.pythonhosted.org/packages/a0/4b/528ccf7a982216885a1ff4908e886b8fb5f19862d1962f56a3fce2435a70/starlette-0.46.1-py3-none-any.whl", hash = "sha256:77c74ed9d2720138b25875133f3a2dae6d854af2ec37dceb56aef370c1d8a227", size = 71995 },
-=======
-tics = [
-    { name = "flake8" },
-    { name = "pylint" },
-]
-types = [
-    { name = "mypy", extra = ["reports"] },
-    { name = "types-colorama" },
-    { name = "types-pygments" },
-    { name = "types-setuptools" },
->>>>>>> e5aea09b
 ]
 
 [[package]]
@@ -2841,22 +2742,9 @@
     { name = "pbr" },
     { name = "testtools" },
 ]
-<<<<<<< HEAD
 sdist = { url = "https://files.pythonhosted.org/packages/f0/de/b0b5b98c0f38fd7086d082c47fcb455eedd39a044abe7c595f5f40cd6eed/testscenarios-0.5.0.tar.gz", hash = "sha256:c257cb6b90ea7e6f8fef3158121d430543412c9a87df30b5dde6ec8b9b57a2b6", size = 20951 }
 wheels = [
     { url = "https://files.pythonhosted.org/packages/da/25/2f10da0d5427989fefa5ab51e697bc02625bbb7de2be3bc8452462efac78/testscenarios-0.5.0-py2.py3-none-any.whl", hash = "sha256:480263fa5d6e618125bdf092aab129a3aeed5996b1e668428f12cc56d6d01d28", size = 21002 },
-=======
-lint = []
-tics = [
-    { name = "flake8" },
-    { name = "pylint" },
-]
-types = [
-    { name = "mypy", extras = ["reports"], specifier = "~=1.15.0" },
-    { name = "types-colorama" },
-    { name = "types-pygments" },
-    { name = "types-setuptools" },
->>>>>>> e5aea09b
 ]
 
 [[package]]
@@ -2899,22 +2787,8 @@
 ]
 
 [[package]]
-<<<<<<< HEAD
 name = "translationstring"
 version = "1.4"
-=======
-name = "tomlkit"
-version = "0.13.2"
-source = { registry = "https://pypi.org/simple" }
-sdist = { url = "https://files.pythonhosted.org/packages/b1/09/a439bec5888f00a54b8b9f05fa94d7f901d6735ef4e55dcec9bc37b5d8fa/tomlkit-0.13.2.tar.gz", hash = "sha256:fff5fe59a87295b278abd31bec92c15d9bc4a06885ab12bcea52c71119392e79", size = 192885 }
-wheels = [
-    { url = "https://files.pythonhosted.org/packages/f9/b6/a447b5e4ec71e13871be01ba81f5dfc9d0af7e473da256ff46bc0e24026f/tomlkit-0.13.2-py3-none-any.whl", hash = "sha256:7a974427f6e119197f670fbbbeae7bef749a6c14e793db934baefc1b5f03efde", size = 37955 },
-]
-
-[[package]]
-name = "types-colorama"
-version = "0.4.15.20240311"
->>>>>>> e5aea09b
 source = { registry = "https://pypi.org/simple" }
 sdist = { url = "https://files.pythonhosted.org/packages/14/39/32325add93da9439775d7fe4b4887eb7986dbc1d5675b0431f4531f560e5/translationstring-1.4.tar.gz", hash = "sha256:bf947538d76e69ba12ab17283b10355a9ecfbc078e6123443f43f2107f6376f3", size = 24199 }
 wheels = [
