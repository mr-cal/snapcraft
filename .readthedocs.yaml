--- conflicted
+++ resolved
@@ -28,13 +28,7 @@
 python:
   install:
     - requirements: docs/requirements.txt
-<<<<<<< HEAD
     - method: pip
       path: .
       extra_requirements:
-        - docs
-=======
-    - requirements: docs/sphinx-resources/.sphinx/requirements.txt
-    - method: pip
-      path: .
->>>>>>> e1dcb33b
+        - docs