--- conflicted
+++ resolved
@@ -87,8 +87,7 @@
     set -x
     cp -rT $PLAINBOX_PROVIDER_DATA/dependencies .
     sed -i '/after/d' snapcraft.yaml
-<<<<<<< HEAD
-    snapcraft snap
+    ${SNAPCRAFT} snap
     test $? = 1 || exit 1
 
 id: snapcraft/normal/bzr-head
@@ -165,8 +164,4 @@
     snapcraft pull
     test "$(git -C parts/git/src log -2 --oneline | cut -d' ' -f2 | tr '\n' ' ')" = "3 1 "
     snapcraft pull
-    test "$(git -C parts/git/src log -2 --oneline | cut -d' ' -f2 | tr '\n' ' ')" = "3 1 "
-=======
-    ${SNAPCRAFT} snap
-    test $? = 1 || exit 1
->>>>>>> 92d101a7
+    test "$(git -C parts/git/src log -2 --oneline | cut -d' ' -f2 | tr '\n' ' ')" = "3 1 "