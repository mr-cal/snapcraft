# -*- Mode:Python; indent-tabs-mode:nil; tab-width:4 -*-
#
# Copyright (C) 2015 Canonical Ltd
#
# This program is free software: you can redistribute it and/or modify
# it under the terms of the GNU General Public License version 3 as
# published by the Free Software Foundation.
#
# This program is distributed in the hope that it will be useful,
# but WITHOUT ANY WARRANTY; without even the implied warranty of
# MERCHANTABILITY or FITNESS FOR A PARTICULAR PURPOSE.  See the
# GNU General Public License for more details.
#
# You should have received a copy of the GNU General Public License
# along with this program.  If not, see <http://www.gnu.org/licenses/>.

import logging

import yaml
import jsonschema
import os
import os.path

import snapcraft.plugin
import snapcraft.wiki
from snapcraft import common


logger = logging.getLogger(__name__)


_DEPRECATION_LIST = [
    'ant-project',
    'autotools-project',
    'cmake-project',
    'go-project',
    'make-project',
    'maven-project',
    'python2-project',
    'python3-project',
]


@jsonschema.FormatChecker.cls_checks('file-path')
@jsonschema.FormatChecker.cls_checks('icon-path')
def _validate_file_exists(instance):
    return os.path.exists(instance)


class SnapcraftYamlFileError(Exception):

    @property
    def file(self):
        return self._file

    def __init__(self, yaml_file):
        self._file = yaml_file


class SnapcraftLogicError(Exception):

    @property
    def message(self):
        return self._message

    def __init__(self, message):
        self._message = message


class SnapcraftSchemaError(Exception):

    @property
    def message(self):
        return self._message

    def __init__(self, message):
        self._message = message


class PluginNotDefinedError(Exception):

    @property
    def part(self):
        return self._part

    def __init__(self, part):
        self._part = part


class Config:

    def __init__(self):
        self.build_tools = []
        self.all_parts = []
        after_requests = {}

        self.data = _snapcraft_yaml_load()
        _validate_snapcraft_yaml(self.data)

        self.build_tools = self.data.get('build-packages', [])

        for part_name in self.data.get("parts", []):
            properties = self.data["parts"][part_name] or {}

            plugin_name = properties.pop("plugin", None)
            # TODO search the wiki
            if not plugin_name and 'type' in properties:
                plugin_name = properties.pop('type')
                logger.warning('DEPRECATED: Use "plugin" instead of "type"')

            if not plugin_name:
                raise PluginNotDefinedError(part_name)

            if plugin_name in _DEPRECATION_LIST:
                plugin_name = plugin_name.rsplit('-project')[0]
                logger.warning(
                    'DEPRECATED: plugin names ending in -project are '
                    'deprecated. Using {0} instead of {0}-project'.format(
                        plugin_name))

            if "after" in properties:
                after_requests[part_name] = properties.pop('after')

            properties['stage'] = _expand_filesets_for('stage', properties)
            properties['snap'] = _expand_filesets_for('snap', properties)

            if 'filesets' in properties:
                del properties['filesets']

            self.load_plugin(part_name, plugin_name, properties)

        self._load_missing_part_plugins()
        self._compute_part_dependencies(after_requests)
        self.all_parts = self._sort_parts()

    def _load_missing_part_plugins(self):
        new_parts = self.all_parts.copy()
        while new_parts:
            part = new_parts.pop(0)
            requires = part.config.get('requires', [])
            for required_part in requires:
                present = False
                for p in self.all_parts:
                    if required_part in p.name:
                        present = True
                        break
                if not present:
                    new_parts.append(self.load_plugin(required_part,
                                                      required_part, {}))

    def _compute_part_dependencies(self, after_requests):
        '''Gather the lists of dependencies and adds to all_parts.'''
        w = snapcraft.wiki.Wiki()

        for part in self.all_parts:
<<<<<<< HEAD
            dep_names = part.config.get('requires', []) + after_requests.get(part.name, [])
=======
            dep_names = part.config.get('requires', []) + \
                after_requests.get(part.names()[0], [])
>>>>>>> cee60e31
            for dep in dep_names:
                found = False
                for i in range(len(self.all_parts)):
                    if dep in self.all_parts[i].name:
                        part.deps.append(self.all_parts[i])
                        found = True
                        break
                if not found:
                    wiki_part = w.get_part(dep)
                    found = True if wiki_part else False
                    if found:
                        part.deps.append(self.load_plugin(
                            dep, wiki_part['plugin'], wiki_part))
                if not found:
                    raise SnapcraftLogicError(
                        'part name missing {}'.format(dep))

    def _sort_parts(self):
        '''Performs an inneficient but easy to follow sorting of parts.'''
        sorted_parts = []

        while self.all_parts:
            top_part = None
            for part in self.all_parts:
                mentioned = False
                for other in self.all_parts:
                    if part in other.deps:
                        mentioned = True
                        break
                if not mentioned:
                    top_part = part
                    break
            if not top_part:
                raise SnapcraftLogicError(
                    'circular dependency chain found in parts definition')
            sorted_parts = [top_part] + sorted_parts
            self.all_parts.remove(top_part)

        return sorted_parts

<<<<<<< HEAD
    def load_plugin(self, part_name, plugin_name, properties):
        part = snapcraft.plugin.load_plugin(part_name, plugin_name, properties)
=======
    def load_plugin(self, part_name, plugin_name, properties, load_code=True):
        part = snapcraft.plugin.load_plugin(part_name, plugin_name,
                                            properties, load_code=load_code)
>>>>>>> cee60e31

        self.build_tools += part.config.get('build-packages', [])
        self.all_parts.append(part)
        return part

    def runtime_env(self, root):
        env = []
        env.append('PATH="' + ':'.join([
            '{0}/bin',
            '{0}/usr/bin',
            '$PATH'
        ]).format(root) + '"')
        env.append('LD_LIBRARY_PATH="' + ':'.join([
            '{0}/lib',
            '{0}/usr/lib',
            '{0}/lib/{1}',
            '{0}/usr/lib/{1}',
            '$LD_LIBRARY_PATH'
        ]).format(root, snapcraft.common.get_arch_triplet()) + '"')
        return env

    def build_env(self, root):
        env = []
        env.append('CFLAGS="' + ' '.join([
            '-I{0}/include',
            '-I{0}/usr/include',
            '-I{0}/include/{1}',
            '-I{0}/usr/include/{1}',
            '$CFLAGS'
        ]).format(root, snapcraft.common.get_arch_triplet()) + '"')
        env.append('LDFLAGS="' + ' '.join([
            '-L{0}/lib',
            '-L{0}/usr/lib',
            '-L{0}/lib/{1}',
            '-L{0}/usr/lib/{1}',
            '$LDFLAGS'
        ]).format(root, snapcraft.common.get_arch_triplet()) + '"')
        env.append('PKG_CONFIG_SYSROOT_DIR={0}'.format(root))
        env.append('PKG_CONFIG_PATH=' + ':'.join([
            '{0}/usr/lib/pkgconfig',
            '{0}/usr/lib/{1}/pkgconfig',
            '{0}/usr/share/pkgconfig',
            '{0}/usr/local/lib/pkgconfig',
            '{0}/usr/local/lib/{1}/pkgconfig',
            '{0}/usr/local/share/pkgconfig',
            '$PKG_CONFIG_PATH'
        ]).format(root, snapcraft.common.get_arch_triplet()))
        return env

    def build_env_for_part(self, part):
        # Grab build env of all part's dependencies

        env = []

        for dep in part.deps:
            root = dep.installdir
            env += dep.env(root)
            env += self.build_env_for_part(dep)

        env += part.env(part.installdir)
        env += self.runtime_env(part.installdir)
        env += self.build_env(part.installdir)

        return env

    def stage_env(self):
        root = common.get_stagedir()
        env = []

        env += self.runtime_env(root)
        env += self.build_env(root)
        for part in self.all_parts:
            env += part.env(root)

        return env

    def snap_env(self):
        root = common.get_snapdir()
        env = []

        env += self.runtime_env(root)
        for part in self.all_parts:
            env += part.env(root)

        return env


def _validate_snapcraft_yaml(snapcraft_yaml):
    schema_file = os.path.abspath(os.path.join(common.get_schemadir(),
                                               'snapcraft.yaml'))

    try:
        with open(schema_file) as fp:
            schema = yaml.load(fp)
            format_check = jsonschema.FormatChecker()
            jsonschema.validate(snapcraft_yaml, schema,
                                format_checker=format_check)
    except FileNotFoundError:
        raise SnapcraftSchemaError(
            'snapcraft validation file is missing from installation path')
    except jsonschema.ValidationError as e:
        raise SnapcraftSchemaError(e.message)


def _snapcraft_yaml_load(yaml_file='snapcraft.yaml'):
    try:
        with open(yaml_file) as fp:
            return yaml.load(fp)
    except FileNotFoundError:
        raise SnapcraftYamlFileError(yaml_file)
    except yaml.scanner.ScannerError as e:
        raise SnapcraftSchemaError(
            '{} on line {} of {}'.format(
                e.problem, e.problem_mark.line, yaml_file))


def _expand_filesets_for(stage, properties):
    filesets = properties.get('filesets', {})
    fileset_for_stage = properties.get(stage, {})
    new_stage_set = []

    for item in fileset_for_stage:
        if item.startswith('$'):
            try:
                new_stage_set.extend(filesets[item[1:]])
            except KeyError:
                raise SnapcraftLogicError(
                    '\'{}\' referred to in the \'{}\' fileset but it is not '
                    'in filesets'.format(item, stage))
        else:
            new_stage_set.append(item)

    return new_stage_set<|MERGE_RESOLUTION|>--- conflicted
+++ resolved
@@ -153,12 +153,8 @@
         w = snapcraft.wiki.Wiki()
 
         for part in self.all_parts:
-<<<<<<< HEAD
-            dep_names = part.config.get('requires', []) + after_requests.get(part.name, [])
-=======
             dep_names = part.config.get('requires', []) + \
-                after_requests.get(part.names()[0], [])
->>>>>>> cee60e31
+                after_requests.get(part.name, [])
             for dep in dep_names:
                 found = False
                 for i in range(len(self.all_parts)):
@@ -199,14 +195,8 @@
 
         return sorted_parts
 
-<<<<<<< HEAD
     def load_plugin(self, part_name, plugin_name, properties):
         part = snapcraft.plugin.load_plugin(part_name, plugin_name, properties)
-=======
-    def load_plugin(self, part_name, plugin_name, properties, load_code=True):
-        part = snapcraft.plugin.load_plugin(part_name, plugin_name,
-                                            properties, load_code=load_code)
->>>>>>> cee60e31
 
         self.build_tools += part.config.get('build-packages', [])
         self.all_parts.append(part)
