# -*- Mode:Python; indent-tabs-mode:nil; tab-width:4 -*-
#
# Copyright 2022 Canonical Ltd.
#
# This program is free software: you can redistribute it and/or modify
# it under the terms of the GNU General Public License version 3 as
# published by the Free Software Foundation.
#
# This program is distributed in the hope that it will be useful,
# but WITHOUT ANY WARRANTY; without even the implied warranty of
# MERCHANTABILITY or FITNESS FOR A PARTICULAR PURPOSE.  See the
# GNU General Public License for more details.
#
# You should have received a copy of the GNU General Public License
# along with this program.  If not, see <http://www.gnu.org/licenses/>.

import argparse
import textwrap
from datetime import datetime
from pathlib import Path
from unittest.mock import PropertyMock, call

import pytest
from craft_parts import Action, Step, callbacks

from snapcraft import errors
from snapcraft.parts import lifecycle as parts_lifecycle
from snapcraft.parts.update_metadata import update_project_metadata
from snapcraft.projects import MANDATORY_ADOPTABLE_FIELDS, Architecture, Project
from snapcraft.utils import get_host_architecture

_SNAPCRAFT_YAML_FILENAMES = [
    "snap/snapcraft.yaml",
    "build-aux/snap/snapcraft.yaml",
    "snapcraft.yaml",
    ".snapcraft.yaml",
]


@pytest.fixture(autouse=True)
def disable_install(mocker):
    mocker.patch("craft_parts.packages.Repository.install_packages")
    mocker.patch("craft_parts.packages.snaps.install_snaps")


@pytest.fixture(autouse=True)
def unregister_callbacks(mocker):
    callbacks.unregister_all()


@pytest.fixture(autouse=True)
def disable_getxattrs(mocker):
    mocker.patch("os.getxattr", new=lambda x, y: b"pkg")


@pytest.fixture
def project_vars(mocker):
    yield mocker.patch(
        "snapcraft.parts.PartsLifecycle.project_vars",
        new_callable=PropertyMock,
        return_value={"version": "0.1", "grade": "stable"},
    )


def test_config_not_found(new_dir):
    """If snapcraft.yaml is not found, raise an error."""
    with pytest.raises(errors.SnapcraftError) as raised:
        parts_lifecycle.run("pull", argparse.Namespace())

    assert str(raised.value) == (
        "Could not find snap/snapcraft.yaml. Are you sure you are in the right "
        "directory?"
    )
    assert raised.value.resolution == "To start a new project, use `snapcraft init`"


def test_config_loading_error(new_dir, mocker, snapcraft_yaml):
    """Catch OSErrors when loading snapcraft.yaml"""
    mocker.patch(
        "builtins.open",
        side_effect=OSError(2, "test-message", "test-filename"),
    )
    snapcraft_yaml(base="core22")
    with pytest.raises(errors.SnapcraftError) as raised:
        parts_lifecycle.run("pull", argparse.Namespace())

    assert str(raised.value) == ("test-message: 'test-filename'.")


@pytest.mark.parametrize("filename", _SNAPCRAFT_YAML_FILENAMES)
def test_snapcraft_yaml_load(new_dir, snapcraft_yaml, filename, mocker):
    """Snapcraft.yaml should be parsed as a valid yaml file."""
    yaml_data = snapcraft_yaml(base="core22", filename=filename)
    run_command_mock = mocker.patch("snapcraft.parts.lifecycle._run_command")
    mocker.patch("snapcraft.utils.get_parallel_build_count", return_value=5)

    parts_lifecycle.run(
        "pull",
        argparse.Namespace(
            parts=["part1"],
            destructive_mode=True,
            use_lxd=False,
            provider=None,
            enable_manifest=False,
            manifest_image_information=None,
            bind_ssh=False,
            ua_token=None,
            build_for=None,
        ),
    )

    project = Project.unmarshal(yaml_data)

    if filename == "build-aux/snap/snapcraft.yaml":
        assets_dir = Path("build-aux/snap")
    else:
        assets_dir = Path("snap")

    assert run_command_mock.mock_calls == [
        call(
            "pull",
            project=project,
            parse_info={},
            assets_dir=assets_dir,
            parallel_build_count=5,
            start_time=mocker.ANY,
            parsed_args=argparse.Namespace(
                parts=["part1"],
                destructive_mode=True,
                use_lxd=False,
                provider=None,
                enable_manifest=False,
                manifest_image_information=None,
                bind_ssh=False,
                ua_token=None,
                build_for=None,
            ),
        ),
    ]


@pytest.mark.parametrize(
    "cmd", ["pull", "build", "stage", "prime", "pack", "snap", "clean"]
)
def test_lifecycle_run_provider(cmd, snapcraft_yaml, new_dir, mocker):
    """Option --provider is not supported in core22."""
    snapcraft_yaml(base="core22")
    run_mock = mocker.patch("snapcraft.parts.PartsLifecycle.run")
    mocker.patch(
        "snapcraft.providers.Provider.is_base_available", return_value=(True, None)
    )

    with pytest.raises(errors.SnapcraftError) as raised:
        parts_lifecycle.run(
            cmd,
            parsed_args=argparse.Namespace(
                destructive_mode=False,
                use_lxd=False,
                provider="some",
                build_for=get_host_architecture(),
            ),
        )

    assert run_mock.mock_calls == []
    assert str(raised.value) == "Option --provider is not supported."


@pytest.mark.parametrize("cmd", ["pull", "build", "stage", "prime", "snap", "clean"])
def test_lifecycle_legacy_run_provider(cmd, snapcraft_yaml, new_dir, mocker):
    """Option --provider is supported by legacy."""
    snapcraft_yaml(base="core20")
    run_mock = mocker.patch("snapcraft.parts.PartsLifecycle.run")

    with pytest.raises(errors.LegacyFallback) as raised:
        parts_lifecycle.run(
            cmd,
            parsed_args=argparse.Namespace(
                destructive_mode=False,
                use_lxd=False,
                provider="some",
            ),
        )

    assert run_mock.mock_calls == []
    assert str(raised.value) == "base is not core22"


@pytest.mark.parametrize(
    "cmd", ["pull", "build", "stage", "prime", "pack", "snap", "clean"]
)
def test_lifecycle_run_ua_services_without_token(cmd, snapcraft_yaml, new_dir, mocker):
    """UA services require --ua-token."""
    snapcraft_yaml(base="core22", **{"ua-services": ["svc1", "svc2"]})
    run_mock = mocker.patch("snapcraft.parts.PartsLifecycle.run")
    mocker.patch(
        "snapcraft.providers.Provider.is_base_available", return_value=(True, None)
    )

    with pytest.raises(errors.SnapcraftError) as raised:
        parts_lifecycle.run(
            cmd,
            parsed_args=argparse.Namespace(
                destructive_mode=False,
                use_lxd=False,
                provider=None,
                ua_token=None,
                build_for=get_host_architecture(),
            ),
        )

    assert run_mock.mock_calls == []
    assert str(raised.value) == "UA services require a UA token to be specified."


@pytest.mark.parametrize(
    "cmd", ["pull", "build", "stage", "prime", "pack", "snap", "clean"]
)
def test_lifecycle_run_ua_services_without_experimental_flag(
    cmd, snapcraft_yaml, new_dir, mocker
):
    """UA services require --ua-token."""
    snapcraft_yaml(base="core22", **{"ua-services": ["svc1", "svc2"]})
    run_mock = mocker.patch("snapcraft.parts.PartsLifecycle.run")
    mocker.patch(
        "snapcraft.providers.Provider.is_base_available", return_value=(True, None)
    )

    with pytest.raises(errors.SnapcraftError) as raised:
        parts_lifecycle.run(
            cmd,
            parsed_args=argparse.Namespace(
                destructive_mode=False,
                use_lxd=False,
                provider=None,
                ua_token="my-token",
                build_for=get_host_architecture(),
                enable_experimental_ua_services=False,
            ),
        )

    assert run_mock.mock_calls == []
    assert str(raised.value) == (
        "Using UA services requires --enable-experimental-ua-services."
    )


@pytest.mark.parametrize(
    "cmd,step",
    [
        ("pull", "pull"),
        ("build", "build"),
        ("stage", "stage"),
        ("prime", "prime"),
    ],
)
@pytest.mark.parametrize("debug_shell", [None, "shell", "shell_after"])
def test_lifecycle_run_command_step(
    cmd, step, debug_shell, snapcraft_yaml, project_vars, new_dir, mocker
):
    project = Project.unmarshal(snapcraft_yaml(base="core22"))
    run_mock = mocker.patch("snapcraft.parts.PartsLifecycle.run")
    mocker.patch("snapcraft.meta.snap_yaml.write")
    mocker.patch("snapcraft.pack.pack_snap")

    parsed_args = argparse.Namespace(
        debug=False,
        destructive_mode=True,
        enable_manifest=False,
        shell=False,
        shell_after=False,
        use_lxd=False,
        ua_token=None,
        parts=[],
    )

    if debug_shell:
        setattr(parsed_args, debug_shell, True)

    parts_lifecycle._run_command(
        cmd,
        project=project,
        parse_info={},
        assets_dir=Path(),
        start_time=datetime.now(),
        parallel_build_count=8,
        parsed_args=parsed_args,
    )

    call_args = {"shell": False, "shell_after": False}
    if debug_shell:
        call_args[debug_shell] = True

    assert run_mock.mock_calls == [call(step, **call_args)]


@pytest.mark.parametrize("cmd", ["pack", "snap"])
def test_lifecycle_run_command_pack(cmd, snapcraft_yaml, project_vars, new_dir, mocker):
    project = Project.unmarshal(snapcraft_yaml(base="core22"))
    run_mock = mocker.patch("snapcraft.parts.PartsLifecycle.run")
    pack_mock = mocker.patch("snapcraft.pack.pack_snap")

    parts_lifecycle._run_command(
        cmd,
        project=project,
        parse_info={},
        assets_dir=Path(),
        start_time=datetime.now(),
        parallel_build_count=8,
        parsed_args=argparse.Namespace(
            directory=None,
            output=None,
            debug=False,
            destructive_mode=True,
            enable_manifest=False,
            shell=False,
            shell_after=False,
            use_lxd=False,
            ua_token=None,
            parts=[],
        ),
    )

    assert run_mock.mock_calls == [call("prime", shell=False, shell_after=False)]
    assert pack_mock.mock_calls[:1] == [
        call(
            new_dir / "prime",
            output=None,
            compression="xz",
            name="mytest",
            version="0.1",
            target_arch=get_host_architecture(),
        )
    ]


@pytest.mark.parametrize("cmd", ["pack", "snap"])
def test_lifecycle_pack_destructive_mode(
    cmd, snapcraft_yaml, project_vars, new_dir, mocker
):
    project = Project.unmarshal(snapcraft_yaml(base="core22"))
    run_in_provider_mock = mocker.patch("snapcraft.parts.lifecycle._run_in_provider")
    run_mock = mocker.patch("snapcraft.parts.PartsLifecycle.run")
    pack_mock = mocker.patch("snapcraft.pack.pack_snap")
    mocker.patch("snapcraft.utils.is_managed_mode", return_value=True)
    mocker.patch(
        "snapcraft.utils.get_managed_environment_home_path",
        return_value=new_dir / "home",
    )

    parts_lifecycle._run_command(
        cmd,
        project=project,
        parse_info={},
        assets_dir=Path(),
        start_time=datetime.now(),
        parallel_build_count=8,
        parsed_args=argparse.Namespace(
            directory=None,
            output=None,
            debug=False,
            enable_manifest=False,
            destructive_mode=True,
            shell=False,
            shell_after=False,
            use_lxd=False,
            ua_token=None,
            parts=[],
        ),
    )

    assert run_in_provider_mock.mock_calls == []
    assert run_mock.mock_calls == [call("prime", shell=False, shell_after=False)]
    assert pack_mock.mock_calls[:1] == [
        call(
            new_dir / "home/prime",
            output=None,
            compression="xz",
            name="mytest",
            version="0.1",
            target_arch=get_host_architecture(),
        )
    ]


@pytest.mark.parametrize("cmd", ["pack", "snap"])
def test_lifecycle_pack_managed(cmd, snapcraft_yaml, project_vars, new_dir, mocker):
    project = Project.unmarshal(snapcraft_yaml(base="core22"))
    run_in_provider_mock = mocker.patch("snapcraft.parts.lifecycle._run_in_provider")
    run_mock = mocker.patch("snapcraft.parts.PartsLifecycle.run")
    pack_mock = mocker.patch("snapcraft.pack.pack_snap")
    mocker.patch("snapcraft.utils.is_managed_mode", return_value=True)
    mocker.patch(
        "snapcraft.utils.get_managed_environment_home_path",
        return_value=new_dir / "home",
    )

    parts_lifecycle._run_command(
        cmd,
        project=project,
        parse_info={},
        assets_dir=Path(),
        start_time=datetime.now(),
        parallel_build_count=8,
        parsed_args=argparse.Namespace(
            directory=None,
            output=None,
            debug=False,
            bind_ssh=False,
            build_for=None,
            enable_manifest=False,
            manifest_image_information=None,
            destructive_mode=False,
            shell=False,
            shell_after=False,
            use_lxd=False,
            ua_token=None,
            parts=[],
        ),
    )

    assert run_in_provider_mock.mock_calls == []
    assert run_mock.mock_calls == [call("prime", shell=False, shell_after=False)]
    assert pack_mock.mock_calls[:1] == [
        call(
            new_dir / "home/prime",
            output=None,
            compression="xz",
            name="mytest",
            version="0.1",
            target_arch=get_host_architecture(),
        )
    ]


@pytest.mark.parametrize("cmd", ["pack", "snap"])
def test_lifecycle_pack_not_managed(cmd, snapcraft_yaml, new_dir, mocker):
    project = Project.unmarshal(snapcraft_yaml(base="core22"))
    run_in_provider_mock = mocker.patch("snapcraft.parts.lifecycle._run_in_provider")
    run_mock = mocker.patch("snapcraft.parts.PartsLifecycle.run")
    mocker.patch("snapcraft.utils.is_managed_mode", return_value=False)

    parts_lifecycle._run_command(
        cmd,
        project=project,
        parse_info={},
        assets_dir=Path(),
        start_time=datetime.now(),
        parallel_build_count=8,
        parsed_args=argparse.Namespace(
            directory=None,
            output=None,
            destructive_mode=False,
            use_lxd=False,
            parts=[],
        ),
    )

    assert run_mock.mock_calls == []
    assert run_in_provider_mock.mock_calls == [
        call(
            project,
            cmd,
            argparse.Namespace(
                directory=None,
                output=None,
                destructive_mode=False,
                use_lxd=False,
                parts=[],
            ),
        )
    ]


@pytest.mark.parametrize("cmd", ["pack", "snap"])
def test_lifecycle_pack_metadata_error(cmd, snapcraft_yaml, new_dir, mocker):
    project = Project.unmarshal(snapcraft_yaml(base="core22"))
    run_mock = mocker.patch("snapcraft.parts.PartsLifecycle.run")
    mocker.patch("snapcraft.utils.is_managed_mode", return_value=True)
    mocker.patch(
        "snapcraft.utils.get_managed_environment_home_path",
        return_value=new_dir / "home",
    )
    mocker.patch(
        "snapcraft.parts.PartsLifecycle.project_vars",
        new_callable=PropertyMock,
        return_value={"version": "0.1", "grade": "invalid"},  # invalid value
    )
    pack_mock = mocker.patch("snapcraft.pack.pack_snap")
    mocker.patch("snapcraft.meta.snap_yaml.write")

    with pytest.raises(errors.SnapcraftError) as raised:
        parts_lifecycle._run_command(
            cmd,
            project=project,
            assets_dir=Path(),
            start_time=datetime.now(),
            parse_info={},
            parallel_build_count=8,
            parsed_args=argparse.Namespace(
                directory=None,
                output=None,
                debug=False,
                destructive_mode=False,
                shell=False,
                shell_after=False,
                use_lxd=False,
                ua_token=None,
                parts=[],
            ),
        )

    assert str(raised.value) == (
        "error setting grade: unexpected value; permitted: 'stable', 'devel'"
    )
    assert run_mock.mock_calls == [call("prime", shell=False, shell_after=False)]
    assert pack_mock.mock_calls == []


@pytest.mark.parametrize("field", MANDATORY_ADOPTABLE_FIELDS)
def test_lifecycle_metadata_empty(field, snapcraft_yaml, new_dir):
    """Adoptable fields shouldn't be empty after adoption."""
    yaml_data = snapcraft_yaml(base="core22")
    yaml_data.pop(field)
    yaml_data["adopt-info"] = "part"
    project = Project.unmarshal(yaml_data)

    with pytest.raises(errors.SnapcraftError) as raised:
        update_project_metadata(
            project,
            project_vars={"version": "", "grade": ""},
            metadata_list=[],
            assets_dir=new_dir,
            prime_dir=new_dir,
        )

    assert str(raised.value) == f"Field {field!r} was not adopted from metadata"


def test_lifecycle_run_command_clean(snapcraft_yaml, project_vars, new_dir, mocker):
    """Clean provider project when called without parts."""
    project = Project.unmarshal(snapcraft_yaml(base="core22"))
    clean_mock = mocker.patch(
        "snapcraft.providers.LXDProvider.clean_project_environments"
    )

    parts_lifecycle._run_command(
        "clean",
        project=project,
        parse_info={},
        assets_dir=Path(),
        start_time=datetime.now(),
        parallel_build_count=8,
        parsed_args=argparse.Namespace(
            directory=None,
            output=None,
            destructive_mode=False,
            use_lxd=False,
            parts=None,
        ),
    )

    assert clean_mock.mock_calls == [
        call(
            project_name="mytest",
            project_path=new_dir,
            build_on=get_host_architecture(),
            build_for=get_host_architecture(),
        )
    ]


def test_lifecycle_clean_destructive_mode(
    snapcraft_yaml, project_vars, new_dir, mocker
):
    """Clean local project if called in destructive mode."""
    project = Project.unmarshal(snapcraft_yaml(base="core22"))
    clean_mock = mocker.patch("snapcraft.parts.PartsLifecycle.clean")

    parts_lifecycle._run_command(
        "clean",
        project=project,
        parse_info={},
        assets_dir=Path(),
        start_time=datetime.now(),
        parallel_build_count=8,
        parsed_args=argparse.Namespace(
            directory=None,
            output=None,
            destructive_mode=True,
            use_lxd=False,
            parts=None,
        ),
    )

    assert clean_mock.mock_calls == [call(part_names=None)]


def test_lifecycle_clean_part_names(snapcraft_yaml, project_vars, new_dir, mocker):
    """Clean project inside provider if called with part names."""
    project = Project.unmarshal(snapcraft_yaml(base="core22"))
    run_in_provider_mock = mocker.patch("snapcraft.parts.lifecycle._run_in_provider")

    parts_lifecycle._run_command(
        "clean",
        project=project,
        parse_info={},
        assets_dir=Path(),
        start_time=datetime.now(),
        parallel_build_count=8,
        parsed_args=argparse.Namespace(
            directory=None,
            output=None,
            destructive_mode=False,
            use_lxd=False,
            parts=["part1"],
        ),
    )

    assert run_in_provider_mock.mock_calls == [
        call(
            project,
            "clean",
            argparse.Namespace(
                directory=None,
                output=None,
                destructive_mode=False,
                use_lxd=False,
                parts=["part1"],
            ),
        )
    ]


def test_lifecycle_clean_part_names_destructive_mode(
    snapcraft_yaml, project_vars, new_dir, mocker
):
    """Clean local project if called in destructive mode."""
    project = Project.unmarshal(snapcraft_yaml(base="core22"))
    clean_mock = mocker.patch("snapcraft.parts.PartsLifecycle.clean")

    parts_lifecycle._run_command(
        "clean",
        project=project,
        parse_info={},
        assets_dir=Path(),
        start_time=datetime.now(),
        parallel_build_count=8,
        parsed_args=argparse.Namespace(
            directory=None,
            output=None,
            destructive_mode=True,
            use_lxd=False,
            parts=["part1"],
        ),
    )

    assert clean_mock.mock_calls == [call(part_names=["part1"])]


def test_lifecycle_clean_managed(snapcraft_yaml, project_vars, new_dir, mocker):
    project = Project.unmarshal(snapcraft_yaml(base="core22"))
    run_in_provider_mock = mocker.patch("snapcraft.parts.lifecycle._run_in_provider")
    clean_mock = mocker.patch("snapcraft.parts.PartsLifecycle.clean")
    mocker.patch("snapcraft.utils.is_managed_mode", return_value=True)
    mocker.patch(
        "snapcraft.utils.get_managed_environment_home_path",
        return_value=new_dir / "home",
    )

    parts_lifecycle._run_command(
        "clean",
        project=project,
        parse_info={},
        assets_dir=Path(),
        start_time=datetime.now(),
        parallel_build_count=8,
        parsed_args=argparse.Namespace(
            directory=None,
            output=None,
            destructive_mode=False,
            use_lxd=False,
            parts=["part1"],
        ),
    )

    assert run_in_provider_mock.mock_calls == []
    assert clean_mock.mock_calls == [call(part_names=["part1"])]


@pytest.mark.parametrize("cmd", ["pull", "build", "stage", "prime", "pack", "snap"])
def test_lifecycle_debug_shell(snapcraft_yaml, cmd, new_dir, mocker):
    """Adoptable fields shouldn't be empty after adoption."""
    mocker.patch("craft_parts.executor.Executor.execute", side_effect=Exception)
    mock_shell = mocker.patch("snapcraft.parts.lifecycle.launch_shell")
    project = Project.unmarshal(snapcraft_yaml(base="core22"))

    with pytest.raises(errors.SnapcraftError):
        parts_lifecycle._run_command(
            cmd,
            project=project,
            parse_info={},
            assets_dir=Path(),
            start_time=datetime.now(),
            parallel_build_count=8,
            parsed_args=argparse.Namespace(
                directory=None,
                output=None,
                debug=True,
                destructive_mode=True,
                shell=False,
                shell_after=False,
                use_lxd=False,
<<<<<<< HEAD
                enable_manifest=False,
=======
                ua_token=None,
>>>>>>> 4a0de7ef
                parts=["part1"],
            ),
        )

    assert mock_shell.mock_calls == [call()]


def test_lifecycle_post_lifecycle_debug_shell(snapcraft_yaml, new_dir, mocker):
    """Adoptable fields shouldn't be empty after adoption."""
    mocker.patch("snapcraft.pack.pack_snap", side_effect=Exception)
    mocker.patch("snapcraft.meta.snap_yaml.write")
    mock_shell = mocker.patch("snapcraft.parts.lifecycle.launch_shell")
    project = Project.unmarshal(snapcraft_yaml(base="core22"))

    with pytest.raises(errors.SnapcraftError):
        parts_lifecycle._run_command(
            "pack",
            project=project,
            parse_info={},
            assets_dir=Path(),
            start_time=datetime.now(),
            parallel_build_count=8,
            parsed_args=argparse.Namespace(
                directory=None,
                output=None,
                debug=True,
                destructive_mode=True,
                shell=False,
                shell_after=False,
                use_lxd=False,
                enable_manifest=False,
                parts=["part1"],
            ),
        )

    assert mock_shell.mock_calls == [()]


@pytest.mark.parametrize("cmd", ["pull", "build", "stage", "prime"])
def test_lifecycle_shell(snapcraft_yaml, cmd, new_dir, mocker):
    """Adoptable fields shouldn't be empty after adoption."""
    last_step = None

    def _fake_execute(_, action: Action, **kwargs):  # pylint: disable=unused-argument
        nonlocal last_step
        last_step = action.step

    mocker.patch("craft_parts.executor.Executor.execute", new=_fake_execute)
    mock_shell = mocker.patch("subprocess.run")
    project = Project.unmarshal(snapcraft_yaml(base="core22"))

    parts_lifecycle._run_command(
        cmd,
        project=project,
        parse_info={},
        assets_dir=Path(),
        start_time=datetime.now(),
        parallel_build_count=8,
        parsed_args=argparse.Namespace(
            directory=None,
            output=None,
            debug=False,
            destructive_mode=True,
            shell=True,
            shell_after=False,
            use_lxd=False,
<<<<<<< HEAD
            enable_manifest=False,
=======
            ua_token=None,
>>>>>>> 4a0de7ef
            parts=["part1"],
        ),
    )

    expected_last_step = None
    if cmd == "build":
        expected_last_step = Step.OVERLAY
    if cmd == "stage":
        expected_last_step = Step.BUILD
    if cmd == "prime":
        expected_last_step = Step.STAGE

    assert last_step == expected_last_step
    assert mock_shell.mock_calls == [call(["bash"], check=False, cwd=None)]


@pytest.mark.parametrize("cmd", ["pull", "build", "stage", "prime"])
def test_lifecycle_shell_after(snapcraft_yaml, cmd, new_dir, mocker):
    """Adoptable fields shouldn't be empty after adoption."""
    last_step = None

    def _fake_execute(_, action: Action, **kwargs):  # pylint: disable=unused-argument
        nonlocal last_step
        last_step = action.step

    mocker.patch("craft_parts.executor.Executor.execute", new=_fake_execute)
    mock_shell = mocker.patch("subprocess.run")
    project = Project.unmarshal(snapcraft_yaml(base="core22"))

    parts_lifecycle._run_command(
        cmd,
        project=project,
        parse_info={},
        assets_dir=Path(),
        start_time=datetime.now(),
        parallel_build_count=8,
        parsed_args=argparse.Namespace(
            directory=None,
            output=None,
            debug=False,
            destructive_mode=True,
            shell=False,
            shell_after=True,
            use_lxd=False,
<<<<<<< HEAD
            enable_manifest=False,
=======
            ua_token=None,
>>>>>>> 4a0de7ef
            parts=["part1"],
        ),
    )

    expected_last_step = Step.PULL
    if cmd == "build":
        expected_last_step = Step.BUILD
    if cmd == "stage":
        expected_last_step = Step.STAGE
    if cmd == "prime":
        expected_last_step = Step.PRIME

    assert last_step == expected_last_step
    assert mock_shell.mock_calls == [call(["bash"], check=False, cwd=None)]


def test_lifecycle_adopt_project_vars(snapcraft_yaml, new_dir):
    """Adoptable fields shouldn't be empty after adoption."""
    yaml_data = snapcraft_yaml(base="core22")
    yaml_data.pop("version")
    yaml_data.pop("grade")
    yaml_data["adopt-info"] = "part"
    project = Project.unmarshal(yaml_data)

    update_project_metadata(
        project,
        project_vars={"version": "42", "grade": "devel"},
        metadata_list=[],
        assets_dir=new_dir,
        prime_dir=new_dir,
    )

    assert project.version == "42"
    assert project.grade == "devel"


def test_extract_parse_info():
    yaml_data = {
        "name": "foo",
        "parts": {"p1": {"plugin": "nil", "parse-info": "foo/metadata.xml"}, "p2": {}},
    }
    parse_info = parts_lifecycle._extract_parse_info(yaml_data)
    assert yaml_data == {"name": "foo", "parts": {"p1": {"plugin": "nil"}, "p2": {}}}
    assert parse_info == {"p1": "foo/metadata.xml"}


def test_get_snap_project_no_base(snapcraft_yaml, new_dir):
    with pytest.raises(errors.ProjectValidationError) as raised:
        Project.unmarshal(snapcraft_yaml(base=None))

    assert str(raised.value) == (
        "Bad snapcraft.yaml content:\n"
        "- Snap base must be declared when type is not base, kernel or snapd"
    )


def test_expand_environment(new_dir, mocker):
    mocker.patch("platform.machine", return_value="aarch64")

    yaml_data = {
        "name": "test-env",
        "version": "1.2.3",
        "grade": "stable",
        "field0": "$CRAFT_PROJECT_NAME",
        "field1": "$SNAPCRAFT_PROJECT_NAME",
        "field2": "$SNAPCRAFT_PROJECT_VERSION",
        "field3": "$SNAPCRAFT_PROJECT_GRADE",
        "field4": "$CRAFT_ARCH_TRIPLET",
        "field5": "$SNAPCRAFT_ARCH_TRIPLET",
        "field6": "$CRAFT_TARGET_ARCH",
        "field8": "$SNAPCRAFT_TARGET_ARCH",
        "dirs": {
            "field9": ["$CRAFT_STAGE", "$SNAPCRAFT_STAGE"],
            "field10": ["${CRAFT_PRIME}", "${SNAPCRAFT_PRIME}"],
            "field11": ["$CRAFT_PROJECT_DIR", "$SNAPCRAFT_PROJECT_DIR"],
        },
        "field12": ["$CRAFT_PARALLEL_BUILD_COUNT", "$SNAPCRAFT_PARALLEL_BUILD_COUNT"],
    }
    parts_lifecycle._expand_environment(
        yaml_data, parallel_build_count=8, target_arch="arm64"
    )

    assert yaml_data == {
        "name": "test-env",
        "version": "1.2.3",
        "grade": "stable",
        "field0": "test-env",
        "field1": "test-env",
        "field2": "1.2.3",
        "field3": "stable",
        "field4": "aarch64-linux-gnu",
        "field5": "aarch64-linux-gnu",
        "field6": "arm64",
        "field8": "arm64",
        "dirs": {
            "field9": [f"{new_dir}/stage", f"{new_dir}/stage"],
            "field10": [f"{new_dir}/prime", f"{new_dir}/prime"],
            "field11": [f"{new_dir}", f"{new_dir}"],
        },
        "field12": ["8", "8"],
    }


def test_lifecycle_run_expand_snapcraft_vars(new_dir, mocker):
    mocker.patch("platform.machine", return_value="aarch64")
    mocker.patch(
        "snapcraft.parts.lifecycle.get_build_plan",
        return_value=[("arm64", "arm64")],
    )

    content = textwrap.dedent(
        """\
        name: mytest
        version: "0.1"
        base: core22
        summary: Environment expansion test
        description: Environment expansion test
        grade: stable
        confinement: strict

        apps:
          app:
            command: usr/$SNAPCRAFT_ARCH_TRIPLET/foo

        parts:
          part1:
            plugin: nil
            override-build: |
              touch $SNAPCRAFT_PART_INSTALL/foo
              chmod +x $SNAPCRAFT_PART_INSTALL/foo
            organize:
              foo: usr/$SNAPCRAFT_ARCH_TRIPLET/foo
        """
    )

    yaml_path = Path("snapcraft.yaml")
    yaml_path.write_text(content)

    parts_lifecycle.run(
        "prime",
        argparse.Namespace(
            parts=[],
            destructive_mode=True,
            use_lxd=False,
            provider=None,
            enable_manifest=False,
            manifest_image_information=None,
            bind_ssh=False,
            ua_token=None,
            build_for=None,
            debug=False,
        ),
    )

    assert Path(new_dir / "prime/usr/aarch64-linux-gnu/foo").is_file()

    meta_yaml = Path(new_dir / "prime/meta/snap.yaml").read_text()
    assert "command: usr/aarch64-linux-gnu/foo" in meta_yaml


def test_lifecycle_run_expand_craft_vars(new_dir, mocker):
    mocker.patch("platform.machine", return_value="aarch64")
    mocker.patch(
        "snapcraft.parts.lifecycle.get_build_plan",
        return_value=[("arm64", "arm64")],
    )

    content = textwrap.dedent(
        """\
        name: mytest
        version: "0.1"
        base: core22
        summary: Environment expansion test
        description: Environment expansion test
        grade: stable
        confinement: strict

        apps:
          app:
            command: usr/$CRAFT_ARCH_TRIPLET/foo

        parts:
          part1:
            plugin: nil
            override-build: |
              touch $CRAFT_PART_INSTALL/foo
              chmod +x $CRAFT_PART_INSTALL/foo
            organize:
              foo: usr/$CRAFT_ARCH_TRIPLET/foo
        """
    )

    yaml_path = Path("snapcraft.yaml")
    yaml_path.write_text(content)

    parts_lifecycle.run(
        "prime",
        argparse.Namespace(
            parts=[],
            destructive_mode=True,
            use_lxd=False,
            provider=None,
            enable_manifest=False,
            manifest_image_information=None,
            bind_ssh=False,
            ua_token=None,
            build_for=None,
            debug=False,
        ),
    )

    assert Path(new_dir / "prime/usr/aarch64-linux-gnu/foo").is_file()

    meta_yaml = Path(new_dir / "prime/meta/snap.yaml").read_text()
    assert "command: usr/aarch64-linux-gnu/foo" in meta_yaml


def test_lifecycle_run_permission_denied(new_dir):
    content = textwrap.dedent(
        """\
        name: mytest
        version: "0.1"
        base: core22
        summary: Permission error test
        description: Permission error test
        grade: stable
        confinement: strict

        parts:
          part1:
            plugin: nil
        """
    )

    yaml_path = Path("snapcraft.yaml")
    yaml_path.write_text(content)

    Path("prime/meta/").mkdir(parents=True)
    Path("prime/meta/snap.yaml").touch()
    Path("prime/meta/snap.yaml").chmod(0o000)

    with pytest.raises(errors.FilePermissionError) as raised:
        parts_lifecycle.run(
            "prime",
            argparse.Namespace(
                parts=[],
                destructive_mode=True,
                use_lxd=False,
                provider=None,
                enable_manifest=False,
                manifest_image_information=None,
                bind_ssh=False,
                ua_token=None,
                build_for=None,
                debug=False,
            ),
        )

    error = raised.value
    assert str(error) == f"Permission denied in file {new_dir!s}/prime/meta/snap.yaml"
    assert error.resolution == (
        "Make sure the file is part of the current project "
        "and its permissions and ownership are correct."
    )


@pytest.fixture
def minimal_yaml_data():
    return {
        "name": "name",
        "base": "core22",
        "confinement": "strict",
        "grade": "devel",
        "version": "1.0",
        "summary": "summary",
        "description": "description",
        "parts": {"nil": {}},
    }


@pytest.mark.parametrize("key", ("build-packages", "build-snaps"))
@pytest.mark.parametrize("value", (["foo"], [{"on amd64": ["foo"]}]))
def test_root_packages(minimal_yaml_data, key, value):
    minimal_yaml_data[key] = value
    arch = get_host_architecture()

    assert parts_lifecycle.apply_yaml(
        minimal_yaml_data, build_on=arch, build_for=arch
    ) == {
        "name": "name",
        "base": "core22",
        "confinement": "strict",
        "grade": "devel",
        "version": "1.0",
        "summary": "summary",
        "description": "description",
        "architectures": [Architecture(build_on=arch, build_for=arch)],
        "parts": {"nil": {}, "snapcraft/core": {"plugin": "nil", key: ["foo"]}},
    }


def test_get_build_plan_single_element_matching(snapcraft_yaml, mocker, new_dir):
    """Test get_build_plan with a single matching element."""
    mocker.patch(
        "snapcraft.parts.lifecycle.get_host_architecture", return_value="aarch64"
    )
    yaml_data = {
        "base": "core22",
        "architectures": [{"build-on": "aarch64", "build-for": "aarch64"}],
    }

    snapcraft_yaml_data = snapcraft_yaml(**yaml_data)

    assert parts_lifecycle.get_build_plan(
        snapcraft_yaml_data, parsed_args=argparse.Namespace(build_for=None)
    ) == [("aarch64", "aarch64")]


def test_get_build_plan_build_for_all(snapcraft_yaml, mocker, new_dir):
    """Test get_build_plan with `build-for: all`."""
    mocker.patch(
        "snapcraft.parts.lifecycle.get_host_architecture", return_value="aarch64"
    )
    yaml_data = {
        "base": "core22",
        "architectures": [{"build-on": "aarch64", "build-for": "all"}],
    }

    snapcraft_yaml_data = snapcraft_yaml(**yaml_data)

    assert parts_lifecycle.get_build_plan(
        snapcraft_yaml_data, parsed_args=argparse.Namespace(build_for=None)
    ) == [("aarch64", "all")]


def test_get_build_plan_with_matching_elements(snapcraft_yaml, mocker, new_dir):
    """The build plan should only contain builds where `build-on` matches
    the host architecture.
    """
    mocker.patch(
        "snapcraft.parts.lifecycle.get_host_architecture", return_value="aarch64"
    )
    yaml_data = {
        "base": "core22",
        "architectures": [
            {"build-on": "aarch64", "build-for": "aarch64"},
            {"build-on": "aarch64", "build-for": "arm64"},
            {"build-on": "armhf", "build-for": "armhf"},
        ],
    }

    snapcraft_yaml_data = snapcraft_yaml(**yaml_data)

    assert parts_lifecycle.get_build_plan(
        snapcraft_yaml_data, parsed_args=argparse.Namespace(build_for=None)
    ) == [
        ("aarch64", "aarch64"),
        ("aarch64", "arm64"),
    ]


def test_get_build_plan_list_without_matching_element(snapcraft_yaml, mocker, new_dir):
    """The build plan should be empty when no build has a `build-on` that matches
    the host architecture.
    """
    mocker.patch(
        "snapcraft.parts.lifecycle.get_host_architecture", return_value="aarch64"
    )
    yaml_data = {
        "base": "core22",
        "architectures": ["powerpc", "armhf"],
    }

    snapcraft_yaml_data = snapcraft_yaml(**yaml_data)

    assert (
        parts_lifecycle.get_build_plan(
            snapcraft_yaml_data, parsed_args=argparse.Namespace(build_for=None)
        )
        == []
    )


def test_get_build_plan_list_with_matching_element_and_env_var(
    snapcraft_yaml, mocker, monkeypatch, new_dir
):
    """The build plan should be filtered down when `SNAPCRAFT_BUILD_FOR` is defined."""
    mocker.patch(
        "snapcraft.parts.lifecycle.get_host_architecture", return_value="aarch64"
    )
    yaml_data = {
        "base": "core22",
        "architectures": [
            {"build-on": "aarch64", "build-for": "aarch64"},
            {"build-on": "aarch64", "build-for": "armhf"},
        ],
    }

    snapcraft_yaml_data = snapcraft_yaml(**yaml_data)

    assert parts_lifecycle.get_build_plan(
        snapcraft_yaml_data, parsed_args=argparse.Namespace(build_for="aarch64")
    ) == [("aarch64", "aarch64")]


def test_get_build_plan_list_without_matching_element_and_build_for_arg(
    snapcraft_yaml, mocker, monkeypatch, new_dir
):
    """The build plan should be empty when no plan has a matching `build_for`
    matching `SNAPCRAFT_BUILD_FOR.`"""
    mocker.patch(
        "snapcraft.parts.lifecycle.get_host_architecture", return_value="aarch64"
    )
    yaml_data = {
        "base": "core22",
        "architectures": [
            {"build-on": "aarch64", "build-for": "aarch64"},
            {"build-on": "aarch64", "build-for": "armhf"},
        ],
    }

    snapcraft_yaml_data = snapcraft_yaml(**yaml_data)

    assert (
        parts_lifecycle.get_build_plan(
            snapcraft_yaml_data, parsed_args=argparse.Namespace(build_for="arm64")
        )
        == []
    )<|MERGE_RESOLUTION|>--- conflicted
+++ resolved
@@ -710,11 +710,8 @@
                 shell=False,
                 shell_after=False,
                 use_lxd=False,
-<<<<<<< HEAD
                 enable_manifest=False,
-=======
                 ua_token=None,
->>>>>>> 4a0de7ef
                 parts=["part1"],
             ),
         )
@@ -781,11 +778,8 @@
             shell=True,
             shell_after=False,
             use_lxd=False,
-<<<<<<< HEAD
             enable_manifest=False,
-=======
             ua_token=None,
->>>>>>> 4a0de7ef
             parts=["part1"],
         ),
     )
@@ -830,11 +824,8 @@
             shell=False,
             shell_after=True,
             use_lxd=False,
-<<<<<<< HEAD
             enable_manifest=False,
-=======
             ua_token=None,
->>>>>>> 4a0de7ef
             parts=["part1"],
         ),
     )
