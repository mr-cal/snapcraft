--- conflicted
+++ resolved
@@ -371,7 +371,6 @@
 
 
 @pytest.fixture()
-<<<<<<< HEAD
 def extra_project_params():
     """Configuration fixture for the Project used by the default services."""
     return {"confinement": "devmode"}
@@ -494,12 +493,13 @@
     default_factory.package = package_service
 
     return default_factory
-=======
+
+
+@pytest.fixture()
 def enable_partitions_feature():
     """Resets the partitions feature in craft-parts."""
     assert Features().enable_partitions is False
     Features.reset()
     Features(enable_partitions=True)
     yield
-    Features.reset()
->>>>>>> f876b96c
+    Features.reset()