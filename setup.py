#!/usr/bin/env python3
# -*- Mode:Python; indent-tabs-mode:nil; tab-width:4 -*-
#
# Copyright 2015-2022,2024 Canonical Ltd.
#
# This program is free software: you can redistribute it and/or modify
# it under the terms of the GNU General Public License version 3 as
# published by the Free Software Foundation.
#
# This program is distributed in the hope that it will be useful,
# but WITHOUT ANY WARRANTY; without even the implied warranty of
# MERCHANTABILITY or FITNESS FOR A PARTICULAR PURPOSE.  See the
# GNU General Public License for more details.
#
# You should have received a copy of the GNU General Public License
# along with this program.  If not, see <http://www.gnu.org/licenses/>.

import os
import sys

from setuptools import find_namespace_packages, setup

from tools.version import determine_version


def recursive_data_files(directory, install_directory):
    data_files = []
    for root, _directories, file_names in os.walk(directory):
        file_paths = [os.path.join(root, file_name) for file_name in file_names]
        data_files.append((os.path.join(install_directory, root), file_paths))
    return data_files


# Common distribution data
name = "snapcraft"
description = "Publish your app for Linux users for desktop, cloud, and IoT."
author_email = "snapcraft@lists.snapcraft.io"
url = "https://github.com/canonical/snapcraft"
license_ = "GPL v3"
classifiers = [
    "Development Status :: 4 - Beta",
    "Environment :: Console",
    "Intended Audience :: Developers",
    "Intended Audience :: System Administrators",
    "License :: OSI Approved :: GNU General Public License v3 (GPLv3)",
    "Natural Language :: English",
    "Programming Language :: Python",
    "Programming Language :: Python :: 3",
    "Programming Language :: Python :: 3.12",
    "Topic :: Software Development :: Build Tools",
    "Topic :: System :: Software Distribution",
]

# snapcraftctl is not in console_scripts because we need a clean environment.
# Only include it for Linux.
if sys.platform == "linux":
    scripts = ["bin/snapcraftctl", "bin/snapcraftctl-compat"]
else:
    scripts = []

dev_requires = [
    "black",
    "codespell[toml]",
    "coverage[toml]",
    "pyflakes",
    "fixtures",
    # For Tiobe TiCS
    "flake8",
    "mccabe",
    "mypy",
    "testscenarios",
    "pexpect",
    "pip",
    "pycodestyle",
    "pydocstyle",
    "pyftpdlib",
    "pyinstaller; sys_platform == 'win32'",
    # For Tiobe TiCS
    "pylint",
    "pyramid",
    "pytest",
    "pytest-cov",
    "pytest-check",
    "pytest-mock",
    "pytest-subprocess",
    "tox>=4.5",
    "types-PyYAML",
    # types-requests>=2.31.0.7 requires urllib3>=2
    "types-requests==2.31.0.6",
    "types-setuptools",
    "types-simplejson",
    "types-tabulate",
    "types-toml",
    "yamllint",
]

install_requires = [
    "attrs",
    "catkin-pkg; sys_platform == 'linux'",
    "click",
    "craft-application>=4.4.1,<5.0.0",
    "craft-archives~=2.0",
    "craft-cli>=2.15.0",
    "craft-grammar>=2.0.1,<3.0.0",
<<<<<<< HEAD
    "craft-parts==2.4.1",
=======
    "craft-parts==2.3.1",
>>>>>>> 5cbad20a
    "craft-platforms~=0.4",
    "craft-providers>=2.0.4,<3.0.0",
    "craft-store>=3.0.2,<4.0.0",
    "docutils<0.20",  # Frozen until we can update sphinx dependencies.
    "gnupg",
    "jsonschema==2.5.1",
    "launchpadlib",
    "lazr.restfulclient",
    "lxml",
    "macaroonbakery",
    "mypy-extensions",
    "overrides",
    "packaging",
    "progressbar",
    "pydantic~=2.8",
    "pyelftools",
    # Pygit2 and libgit2 need to match versions.
    # Further info: https://www.pygit2.org/install.html#version-numbers
    "pygit2~=1.13.0",
    "pylxd; sys_platform == 'linux'",
    "pymacaroons",
    "python-apt @ https://launchpad.net/ubuntu/+archive/primary/+sourcefiles/python-apt/2.4.0ubuntu1/python-apt_2.4.0ubuntu1.tar.xz ; sys_platform == 'linux'",
    "python-debian; sys_platform == 'linux'",
    "pyxdg",
    "pyyaml",
    "raven",
    "requests-toolbelt",
    "requests-unixsocket2",
    "requests",
    "simplejson",
    "snap-helpers",
    "tabulate",
    "toml",
    "tinydb",
    "typing-extensions",
    "validators>=0.28.3",
]

docs_requires = {
    "canonical-sphinx[full]>=0.2.0",
    "sphinx-autobuild",
    "sphinx-autodoc-typehints",
    "sphinxcontrib-details-directive",
    "sphinx-lint",
    "sphinx-toolbox",
    "pyspelling",
    "sphinxext-rediraffe==0.2.7",
}

extras_requires = {"dev": dev_requires, "docs": docs_requires}

setup(
    name=name,
    version=determine_version(),
    description=description,
    author_email=author_email,
    url=url,
    packages=find_namespace_packages(),
    license=license_,
    classifiers=classifiers,
    scripts=scripts,
    entry_points=dict(
        console_scripts=[
            "snapcraft_legacy = snapcraft_legacy.cli.__main__:run",
            "snapcraft = snapcraft.application:main",
        ]
    ),
    data_files=(
        recursive_data_files("schema", "share/snapcraft")
        + recursive_data_files("keyrings", "share/snapcraft")
        + recursive_data_files("extensions", "share/snapcraft")
    ),
    include_package_data=True,
    package_data={
        "snapcraft": ["templates/*"],
    },
    python_requires=">=3.10",
    install_requires=install_requires,
    extras_require=extras_requires,
    test_suite="tests.unit",
)<|MERGE_RESOLUTION|>--- conflicted
+++ resolved
@@ -102,11 +102,7 @@
     "craft-archives~=2.0",
     "craft-cli>=2.15.0",
     "craft-grammar>=2.0.1,<3.0.0",
-<<<<<<< HEAD
     "craft-parts==2.4.1",
-=======
-    "craft-parts==2.3.1",
->>>>>>> 5cbad20a
     "craft-platforms~=0.4",
     "craft-providers>=2.0.4,<3.0.0",
     "craft-store>=3.0.2,<4.0.0",
