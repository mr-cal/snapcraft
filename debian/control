--- conflicted
+++ resolved
@@ -9,11 +9,8 @@
                python3 (>= 3.4),
                python3-apt,
                python3-jsonschema,
-<<<<<<< HEAD
                python3-lxml,
-=======
                python3-requests,
->>>>>>> 8613de51
                python3-setuptools,
                python3-yaml,
                ubuntu-snappy-cli,
