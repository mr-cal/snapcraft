project: snapcraft

environment:
  # Tell snapcraft to use the current host to build
  SNAPCRAFT_BUILD_ENVIRONMENT: "host"

  # Generate manifest when building snaps.
  SNAPCRAFT_BUILD_INFO: "1"

  # If SNAPCRAFT_PACKAGE_TYPE is "snap" and this variable is defined, spread
  # will install snapcraft from that channel. Otherwise, it'll look for a snap
  # in the source tree. If SNAPCRAFT_PACKAGE_TYPE is "deb" this variable does
  # nothing.
  SNAPCRAFT_CHANNEL: "$(HOST: echo ${SNAPCRAFT_CHANNEL})"

  # Show error tracebacks
  SNAPCRAFT_MANAGED_HOST: "yes"

  # Disable all Sentry error reporting
  SNAPCRAFT_ENABLE_ERROR_REPORTING: "no"

  # Print potentially useful debugging info
  SNAPCRAFT_ENABLE_DEVELOPER_DEBUG: "yes"

  # Ensure that we have the right debian configuration for legacy
  DEBIAN_FRONTEND: noninteractive
  DEBIAN_PRIORITY: critical

  TOOLS_DIR: /snapcraft/tests/spread/tools

  # Git environment for commits
  GIT_AUTHOR_NAME: "Test User"
  GIT_AUTHOR_EMAIL: "test-user@email.com"

backends:
  lxd:
    systems:
      # -native is added for clarity and for ubuntu-20.04* to match.
      - ubuntu-18.04
      - ubuntu-20.04
      - ubuntu-22.04
  google:
    key: '$(HOST: echo "$SPREAD_GOOGLE_KEY")'
    location: snapd-spread/us-east1-b
    halt-timeout: 2h
    systems:
      - ubuntu-18.04-64:
          workers: 18
          image: ubuntu-1804-64
      - ubuntu-20.04-64:
          workers: 6
          image: ubuntu-2004-64
          storage: 40G
      - ubuntu-22.04-64:
          workers: 6
          image: ubuntu-2204-64

  multipass:
    type: adhoc
    allocate: |
      if [ "$SPREAD_SYSTEM" = "ubuntu-18.04-64" ]; then
        image="18.04"
        instance_name="spread-18-04"
      elif [ "$SPREAD_SYSTEM" = "ubuntu-20.04-64" ]; then
        image="20.04"
        instance_name="spread-20-04"
      else
        FATAL "$SPREAD_SYSTEM is not supported!"
      fi

      multipass launch --disk 20G --mem 2G --name "$instance_name" "$image"

      # Get the IP from the instance
      ip=$(multipass info --format csv "$instance_name" | tail -1 | cut -d\, -f3)
      # Enable PasswordAuthertication for root over SSH.
      multipass exec "$instance_name" -- \
        sudo sh -c "echo root:ubuntu | sudo chpasswd"
      multipass exec "$instance_name" -- \
        sudo sh -c \
        "sed -i /etc/ssh/sshd_config -e 's/^PasswordAuthentication.*/PasswordAuthentication yes/' -e 's/^#PermitRootLogin.*/PermitRootLogin yes/'"
      multipass exec "$instance_name" -- \
        sudo systemctl restart ssh

      ADDRESS "$ip:22"
    discard: |
      if [ "$SPREAD_SYSTEM" = "ubuntu-18.04-64" ]; then
        instance_name="spread-18-04"
      elif [ "$SPREAD_SYSTEM" = "ubuntu-20.04-64" ]; then
        instance_name="spread-20-04"
      else
        FATAL "$SPREAD_SYSTEM is not supported!"
      fi

      multipass delete --purge "$instance_name"
    systems:
      - ubuntu-18.04-64:
          workers: 1
          username: root
          password: ubuntu
      - ubuntu-20.04-64:
          workers: 1
          username: root
          password: ubuntu
      - ubuntu-22.04-64:
          workers: 1
          username: root
          password: ubuntu

  autopkgtest:
    type: adhoc
    allocate: |
      echo "Allocating ad-hoc $SPREAD_SYSTEM"
      if [ -z "${ADT_ARTIFACTS:-}" ]; then
        FATAL "adhoc only works inside autopkgtest"
        exit 1
      fi
      echo 'ubuntu ALL=(ALL) NOPASSWD:ALL' > /etc/sudoers.d/99-spread-users
      ADDRESS localhost:22
    discard: echo "Discarding ad-hoc $SPREAD_SYSTEM"
    systems:
      # Bionic
      - ubuntu-18.04-amd64:
          username: ubuntu
          password: ubuntu
      - ubuntu-18.04-i386:
          username: ubuntu
          password: ubuntu
      - ubuntu-18.04-ppc64el:
          username: ubuntu
          password: ubuntu
      - ubuntu-18.04-armhf:
          username: ubuntu
          password: ubuntu
      - ubuntu-18.04-s390x:
          username: ubuntu
          password: ubuntu
      - ubuntu-18.04-arm64:
          username: ubuntu
          password: ubuntu
      # Focal
      - ubuntu-20.04-amd64:
          username: ubuntu
          password: ubuntu
      - ubuntu-20.04-ppc64el:
          username: ubuntu
          password: ubuntu
      - ubuntu-20.04-armhf:
          username: ubuntu
          password: ubuntu
      - ubuntu-20.04-s390x:
          username: ubuntu
          password: ubuntu
      - ubuntu-20.04-arm64:
          username: ubuntu
          password: ubuntu
      # Jammy
      - ubuntu-22.04-amd64:
          username: ubuntu
          password: ubuntu
      - ubuntu-22.04-ppc64el:
          username: ubuntu
          password: ubuntu
      - ubuntu-22.04-armhf:
          username: ubuntu
          password: ubuntu
      - ubuntu-22.04-s390x:
          username: ubuntu
          password: ubuntu
      - ubuntu-22.04-arm64:
          username: ubuntu
          password: ubuntu

exclude: [snaps-cache/]

prepare: |
  # This unfortunately cannot be extracted into a standalone script since this
  # portion of of YAML runs before the source code has been fetched.

  # 'apt-get update' is hanging on security.ubuntu.com with IPv6. Prefer IPv4 over
  # IPv6
  cat <<EOF > gai.conf
  precedence  ::1/128       50
  precedence  ::/0          40
  precedence  2002::/16     30
  precedence ::/96          20
  precedence ::ffff:0:0/96 100
  EOF
  if ! mv gai.conf /etc/gai.conf; then
      echo "/etc/gai.conf is not writable, ubuntu-core system? apt-get update won't"
      echo "be affected in that case"
      rm -f gai.conf
  fi

  # Now run 'apt-get update', but don't show output unless it fails. The logs are
  # long enough as it is.
  tempfile="$(mktemp)"
  if ! apt-get update > "$tempfile" 2>&1; then
      cat "$tempfile"
      exit 1
  fi

  apt-get install -y snapd
  snap install snapd
  snap wait system seed.loaded

  if [ "$SPREAD_SYSTEM" = "ubuntu-18.04-64" ] || [ "$SPREAD_SYSTEM" = "ubuntu-20.04-64" ]; then
      # Remove lxd and lxd-client deb packages as our implementation (pylxd) does not
      # nicely handle the snap and deb being installed at the same time.
      apt-get remove --purge --yes lxd lxd-client
  fi
  # Install and setup the lxd snap
  snap install lxd
  # Add the ubuntu user to the lxd group.
  adduser ubuntu lxd
  lxd init --auto

  # Hold snap refreshes for 24h.
  snap set system refresh.hold="$(date --date=tomorrow +%Y-%m-%dT%H:%M:%S%:z)"
  if ! snap watch --last=auto-refresh?; then
      journalctl -xe
  fi
  if ! snap watch --last=install?; then
      journalctl -xe
  fi

  if [ "$SPREAD_SYSTEM" = "ubuntu-18.04-64" ] || [ "$SPREAD_SYSTEM" = "ubuntu-20.04-64" ]; then
      /snap/bin/lxd waitready --timeout=30
      /snap/bin/lxd init --auto
  fi

  # If $SNAPCRAFT_CHANNEL is defined, install snapcraft from that channel.
  # Otherwise, look for it in /snapcraft/.
  if [ -z "$SNAPCRAFT_CHANNEL" ]; then
    if stat /snapcraft/tests/*.snap 2>/dev/null; then
      snap install --classic --dangerous /snapcraft/tests/*.snap
    else
      echo "Expected a snap to exist in /snapcraft/tests/. If your intention"\
           "was to install from the store, set \$SNAPCRAFT_CHANNEL."
      exit 1
    fi
  else
    snap install --classic snapcraft --channel="$SNAPCRAFT_CHANNEL"
  fi

  pushd /snapcraft
  git init
  git add .
  git commit -m "Testing Commit"
  popd

restore-each: |
  "$TOOLS_DIR"/restore.sh

suites:
 tests/spread/core22/:
   summary: core22 specific tests
   systems:
     - ubuntu-22.04
     - ubuntu-22.04-64
     - ubuntu-22.04-amd64
     - ubuntu-22.04-arm64
     - ubuntu-22.04-armhf
     - ubuntu-22.04-s390x
     - ubuntu-22.04-ppc64el

 tests/spread/core22/environment/:
   summary: core22 environment tests
   systems:
     - ubuntu-22.04*

<<<<<<< HEAD
 tests/spread/core22/manifest/:
   summary: core22 manifest tests
=======
 tests/spread/core22/scriptlets/:
   summary: core22 scriptlet tests
>>>>>>> ec81c508
   systems:
     - ubuntu-22.04*

 # General, core suite
 tests/spread/general/:
   summary: tests of snapcraft core functionality

 # General, core suite
 tests/spread/cross-compile/:
   summary: tests of supported cross-compile functionality
   systems:
   - ubuntu-20.04
   - ubuntu-20.04-64
   - ubuntu-20.04-amd64

 # Use of multipass and lxd build providers
 tests/spread/build-providers/:
   summary: tests of snapcraft using build providers
   systems:
   - ubuntu-18.04-64
   - ubuntu-20.04-64
   kill-timeout: 180m
   warn-timeout: 9m  # Keep less than 10 minutes so Travis can't timeout
   priority: 90  # Run this test relatively early since fetching images can take time

 # Plugin-specific suites
 tests/spread/plugins/v1/ant/:
   summary: tests of snapcraft's Ant plugin
   systems:
   - ubuntu-18.04*
 tests/spread/plugins/v1/autotools/:
   summary: tests of snapcraft's Autotools plugin
   systems:
   - ubuntu-18.04*
 tests/spread/plugins/v1/catkin/:
   summary: tests of snapcraft's Catkin plugin
   systems:
   - ubuntu-18.04
   - ubuntu-18.04-64
   - ubuntu-18.04-amd64
   - ubuntu-18.04-arm64
   - ubuntu-18.04-armhf
   kill-timeout: 180m
 tests/spread/plugins/v1/colcon/:
   summary: tests of snapcraft's Colcon plugin
   systems:
   - ubuntu-18.04
   - ubuntu-18.04-64
   - ubuntu-18.04-amd64
   - ubuntu-18.04-arm64
   - ubuntu-18.04-armhf
   kill-timeout: 180m
 tests/spread/plugins/v1/conda/:
   summary: tests of snapcraft's Conda plugin
   systems:
   - ubuntu-18.04
   - ubuntu-18.04-64
 tests/spread/plugins/v1/cmake/:
   summary: tests of snapcraft's CMake plugin
   systems:
   - ubuntu-18.04*
 tests/spread/plugins/v1/crystal/:
   summary: tests of snapcraft's Crystal plugin
   systems:
   - ubuntu-18.04
   - ubuntu-18.04-64
   - ubuntu-18.04-amd64
 tests/spread/plugins/v1/dotnet/:
   summary: tests of snapcraft's Dotnet plugin
   systems:
   - ubuntu-18.04
   - ubuntu-18.04-64
   - ubuntu-18.04-amd64
 tests/spread/plugins/v1/flutter/:
   summary: tests of snapcraft's Flutter plugin
   # Keep this 18.04 as the tests makes use of the GNOME 3.28 extension.
   systems:
   - ubuntu-18.04
   - ubuntu-18.04-64
   - ubuntu-18.04-amd64
 tests/spread/plugins/v1/go/:
   summary: tests of snapcraft's Go plugin
   systems:
   - ubuntu-18.04*
 tests/spread/plugins/v1/godeps/:
   summary: tests of snapcraft's Godeps plugin
   systems:
   - ubuntu-18.04*
 tests/spread/plugins/v1/gradle/:
   summary: tests of snapcraft's Gradle plugin
   systems:
   - ubuntu-18.04*
   priority: 50  # Run this test early so we're not waiting for it
   kill-timeout: 40m
   warn-timeout: 9m  # Keep less than 10 minutes so Travis can't timeout
 tests/spread/plugins/v1/kbuild/:
   summary: tests of snapcraft's Kbuild plugin
   systems:
   - ubuntu-18.04*
 tests/spread/plugins/v1/make/:
   summary: tests of snapcraft's Make plugin
   systems:
   - ubuntu-18.04*
 tests/spread/plugins/v1/maven/:
   summary: tests of snapcraft's Maven plugin
   systems:
   - ubuntu-18.04*
 tests/spread/plugins/v1/meson/:
   summary: tests of snapcraft's Meson plugin
   systems:
   - ubuntu-18.04*
 tests/spread/plugins/v1/nodejs/:
   summary: tests of snapcraft's Nodejs plugin
   systems:
   - ubuntu-18.04*
 tests/spread/plugins/v1/nil/:
   summary: tests of snapcraft's Nil plugin
   systems:
   - ubuntu-18.04*
 tests/spread/plugins/v1/plainbox/:
   summary: tests of snapcraft's Plainbox plugin
   systems:
   - ubuntu-18.04*
   kill-timeout: 20m
   warn-timeout: 9m  # Keep less than 10 minutes so Travis can't timeout
 tests/spread/plugins/v1/python/:
   summary: tests of snapcraft's Python plugin
   systems:
   - ubuntu-18.04*
 tests/spread/plugins/v1/qmake/:
   summary: tests of snapcraft's qmake plugin
   systems:
   - ubuntu-18.04*
 tests/spread/plugins/v1/ruby/:
   summary: tests of snapcraft's Ruby plugin
   systems:
   - ubuntu-18.04*
   kill-timeout: 180m
 tests/spread/plugins/v1/rust/:
   summary: tests of snapcraft's Rust plugin
   systems:
   - ubuntu-18.04
   - ubuntu-18.04-64
   - ubuntu-18.04-amd64
   - ubuntu-18.04-i386
   - ubuntu-18.04-armhf
   - ubuntu-18.04-s390x
 tests/spread/plugins/v1/scons/:
   summary: tests of snapcraft's SCons plugin
   systems:
   - ubuntu-18.04*
 tests/spread/plugins/v1/waf/:
   summary: tests of snapcraft's Waf plugin
   systems:
   - ubuntu-18.04*
 tests/spread/plugins/v1/x-local/:
   summary: tests of snapcraft's local plugins
   systems:
   - ubuntu-18.04*
 tests/spread/plugins/v2/:
   summary: tests of snapcraft's v2 plugins
   systems:
   - ubuntu-20.04*
 tests/spread/plugins/craft-parts/:
   summary: tests of snapcraft's craft-part's based plugins
   systems:
   - ubuntu-22.04*

# Extensions tests
 tests/spread/extensions/:
   summary: tests of snapcraft's extensions
   kill-timeout: 20m

# External snap tests
 tests/spread/snaps/:
   environment:
     SNAPCRAFT_BUILD_ENVIRONMENT: ""
   manual: true
   summary: external snaps
   prepare: |
     sudo apt-get install git
     sudo apt-mark auto git

# Electron builder tests
 tests/spread/electron-builder/:
   summary: electron-builder tests

path: /snapcraft/
include:
  - tests/
  - requirements.txt
  - requirements-devel.txt
  - runtests.sh<|MERGE_RESOLUTION|>--- conflicted
+++ resolved
@@ -268,13 +268,13 @@
    systems:
      - ubuntu-22.04*
 
-<<<<<<< HEAD
+ tests/spread/core22/scriptlets/:
+   summary: core22 scriptlet tests
+   systems:
+     - ubuntu-22.04*
+
  tests/spread/core22/manifest/:
    summary: core22 manifest tests
-=======
- tests/spread/core22/scriptlets/:
-   summary: core22 scriptlet tests
->>>>>>> ec81c508
    systems:
      - ubuntu-22.04*
 
